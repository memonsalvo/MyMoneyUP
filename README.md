# YourMoneyTrackerMail


## Installation
Note: This project was developed with Python 3.10 (pip 22) in Linux Mint 20.

Create a virtual environment
```bash
python3 -m venv env
```
Activate the virtual environment
```bash
source env/bin/activate
```
Or in Windows (PowerShell)
```bash
env\Scripts\Activate.ps1
```
Install the requirements
```bash
pip install -r requirements.txt
```
Create migrations
```bash
python manage.py makemigrations
```
Run the migrations
```bash
python manage.py migrate
```
Create a superuser
```bash
python manage.py createsuperuser
```
Run the server
```bash
python manage.py runserver
```
Pasos crear y cambiar a nueva rama en GIT

Revisar cambios
```bash
git status
```
Traer cambios
```bash
git pull
```
Ver nombre de rama
```bash
git branch
```
Crear rama y cambiar de rama
```bash
git checkout -m nombre_rama
```
Ver rama
```bash
git branch
```


## Stack
+ Python 3.10
+ Django 4.2
+ SQLITE - Dev
+ PostgreSQL - Prod
+ HTML - CSS
+ JavaScript Vanila
+ GitHub Action (CI/CD)
+ VPS Ubuntu in DO

### Collaborators
- [Lorenzo]
- [Gael]
- [Jorge]
<<<<<<< HEAD
- [Camila]
=======
- [Alejimho (la secuela)]
>>>>>>> 63fc72af

### List To Do

+ Mac Error, dependencia de envío de correos=

    "self._sslobj.do_handshake()
    ssl.SSLCertVerificationError: [SSL: CERTIFICATE_VERIFY_FAILED] certificate verify failed: unable to get local issuer certificate (_ssl.c:1129)"

+ Agregar Vistas:
    * Home
    * About
    * Contact<|MERGE_RESOLUTION|>--- conflicted
+++ resolved
@@ -74,11 +74,8 @@
 - [Lorenzo]
 - [Gael]
 - [Jorge]
-<<<<<<< HEAD
 - [Camila]
-=======
 - [Alejimho (la secuela)]
->>>>>>> 63fc72af
 
 ### List To Do
 
